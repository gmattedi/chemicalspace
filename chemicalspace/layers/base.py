--- conflicted
+++ resolved
@@ -30,6 +30,7 @@
     factory,
     parallel_map,
 )
+
 from .. import utils
 
 T = TypeVar("T", bound="ChemicalSpaceBaseLayer")
@@ -274,13 +275,10 @@
 
         Args:
             path (str): The path to the SDF file. Can be gzipped.
-<<<<<<< HEAD
-            scores_prop (Optional[str]): The property name in the SDF file that contains the scores. Default is None.
-            cast_to (Callable[[Any], Any]): The function to cast the scores to. Default is `float`.
-=======
-            scores_prop (Optional[str]): The property name in the SDF file that
-                contains the scores. Default is None.
->>>>>>> b94b9f2e
+            scores_prop (Optional[str]): The property name in the SDF file
+                that contains the scores. Default is None.
+            cast_to (Callable[[Any], Any]): The function to cast the scores to.
+                Default is `float`.
             kwargs (Any): Additional keyword arguments to pass to the constructor.
 
         Returns:
